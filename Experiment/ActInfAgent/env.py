--- conflicted
+++ resolved
@@ -137,12 +137,9 @@
     
     return top_right, bottom_left, top_left, bottom_right, mid_top, mid_bottom, mid_left, mid_right
 
-<<<<<<< HEAD
-
-=======
 def get_all_grid_points_in_obstacle(position, dimensions):
     """
-    Get ALL grid points within and on the boundaries of an obstacle.
+    Get all grid points with 0.125 interval within an obstacle.
     
     Parameters:
     -----------
@@ -154,33 +151,38 @@
     Returns:
     --------
     list
-        All points to be converted to grid coordinates within and on the obstacle
+        All grid points with 0.125 interval that are contained within the obstacle
     """
     (x, y) = position
     (a, b, c) = dimensions
     
-    # Calculate the exact boundaries of the obstacle
+    # Calculate the boundaries
     x_min = x - a/2
     x_max = x + a/2
     y_min = y - b/2
     y_max = y + b/2
     
-    # Precision for floating-point comparisons
-    epsilon = 1e-6
-    
-    all_points = []
-    
-    # Comprehensive point generation
-    current_x = x_min
-    while current_x <= x_max + epsilon:
-        current_y = y_min
-        while current_y <= y_max + epsilon:
-            all_points.append((current_x, current_y))
+    # Adding a small epsilon to ensure we include boundary points
+    epsilon = 0.0001
+    
+    # Find the closest grid points that contain the obstacle
+    x_start = math.ceil(x_min / 0.125) * 0.125
+    x_end = math.floor(x_max / 0.125) * 0.125
+    y_start = math.ceil(y_min / 0.125) * 0.125
+    y_end = math.floor(y_max / 0.125) * 0.125
+    
+    # Generate all grid points within the obstacle
+    all_grid_points = []
+    current_x = x_start
+    while current_x <= x_end + epsilon:
+        current_y = y_start
+        while current_y <= y_end + epsilon:
+            all_grid_points.append((round(current_x, 3), round(current_y, 3)))
             current_y += 0.125
         current_x += 0.125
     
-    return all_points
->>>>>>> 767bd1c2
+    return all_grid_points
+
         
 def check_bounds(loc):
     '''Checks if a location is within the bounds of the grid'''
@@ -270,9 +272,9 @@
     random.seed(seed)
     num_obstacles = random.randint(20, 50)
     print(f"Initializing environment with seed {seed} and {num_obstacles} obstacles")
-<<<<<<< HEAD
-    
-    obstacle_dimensions = [0.25, 0.25, 0.8]  # Same dimensions for all obstacles
+    obstacle_positions = []
+    obstacle_handles = []
+    obstacle_dimensions = [0.3, 0.3, 0.8]  # Same dimensions for all obstacles
     
     def round_to_grid_precision(x):
         """Round a coordinate to the nearest 0.125 interval."""
@@ -310,26 +312,6 @@
             new_x + half_width > 2.5 or 
             new_y - half_depth < -2.5 or 
             new_y + half_depth > 2.5):
-=======
-    obstacle_positions = []
-    obstacle_handles = []
-    obstacle_dimensions = [0.25, 0.25, 0.8]  # Same dimensions for all obstacles
-    
-    # Function to check if a new position conflicts with existing obstacles
-    def is_position_valid(new_x, new_y, object_dimensions):
-        # Convert position and dimensions to format needed for bounding locations
-        new_position = (new_x, new_y)
-        
-        # Get bounding points for the new obstacle
-        new_bounds = create_bounding_locations(new_position, object_dimensions)
-        new_top_right, new_bottom_left, _, _, _, _, _, _ = new_bounds
-        
-        # Check if the new obstacle would be inside the room bounds
-        if (new_x + object_dimensions[0]/2 > 2.5 or 
-            new_x - object_dimensions[0]/2 < -2.5 or
-            new_y + object_dimensions[1]/2 > 2.5 or
-            new_y - object_dimensions[1]/2 < -2.5):
->>>>>>> 767bd1c2
             return False
         
         # Check overlap with existing obstacles
@@ -507,46 +489,66 @@
     
     # Place bubbleRob
     bubbleRob_position = None
-    attempts = 0
-    while attempts < 100:
-        # Generate bubbleRob position with 0.125 precision
-        x = round_to_grid_precision(random.uniform(-2.25, 2.25))
-        y = round_to_grid_precision(random.uniform(-2.25, 2.25))
-        
-        # Check if bubbleRob is far enough from obstacles and goal
-        is_valid_pos = True
-        for (ox, oy) in obstacle_positions:
-            if ((x - ox)**2 + (y - oy)**2)**0.5 < 0.375:  # At least 0.125 away
-                is_valid_pos = False
-                break
-        
-        # Check distance from goal
-        if is_valid_pos and goal_position:
-            if ((x - goal_position[0])**2 + (y - goal_position[1])**2)**0.5 < 0.375:
-                is_valid_pos = False
-        
-        if is_valid_pos:
-            # Place bubbleRob in CoppeliaSim if not in simulation mode
-            if not SIMULATION_MODE:
-                try:
-                    bubbleRob_handle = sim.getObject('/bubbleRob')
-                    if bubbleRob_handle != -1:
-                        sim.setObjectPosition(bubbleRob_handle, -1, [x, y, 0.12])
-                    bubbleRob_position = (x, y, 0.12)
-                except Exception as e:
-                    print(f"Error placing bubbleRob: {e}")
-                    bubbleRob_position = (x, y, 0.12)
-            else:
-                bubbleRob_position = (x, y, 0.12)
-            
-            break
-        
+    
+    # Function to check if bubbleRob position is valid
+    def is_bubbleRob_position_valid(new_x, new_y):
+        # Check if within bounds (-2 to 2 as specified)
+        if new_x > 2 or new_x < -2 or new_y > 2 or new_y < -2:
+            return False
+        
+        # Create bubbleRob position and bounds
+        new_position = (new_x, new_y)
+        new_bounds = create_bounding_locations(new_position, bubbleRob_dimensions)
+        new_top_right, new_bottom_left, _, _, _, _, _, _ = new_bounds
+        
+        # Check against obstacles
+        for i, pos in enumerate(obstacle_positions):
+            existing_x, existing_y = pos[0], pos[1]
+            existing_position = (existing_x, existing_y)
+            
+            # Get bounding points for existing obstacle
+            existing_bounds = create_bounding_locations(existing_position, obstacle_dimensions)
+            existing_top_right, existing_bottom_left, _, _, _, _, _, _ = existing_bounds
+            
+            # Check for overlap using AABB collision detection
+            if not (new_top_right[0] < existing_bottom_left[0] or 
+                    existing_top_right[0] < new_bottom_left[0] or
+                    new_top_right[1] < existing_bottom_left[1] or 
+                    existing_top_right[1] < new_bottom_left[1]):
+                # Overlap detected
+                return False
+                
+        # Check against goal if it exists
+        if goal_position:
+            goal_x, goal_y = goal_position[0], goal_position[1]
+            goal_pos = (goal_x, goal_y)
+            
+            # Get bounding points for goal
+            goal_bounds = create_bounding_locations(goal_pos, flat_object_dimensions)
+            goal_top_right, goal_bottom_left, _, _, _, _, _, _ = goal_bounds
+            
+            # Check for overlap with goal
+            if not (new_top_right[0] < goal_bottom_left[0] or 
+                    goal_top_right[0] < new_bottom_left[0] or
+                    new_top_right[1] < goal_bottom_left[1] or 
+                    goal_top_right[1] < new_bottom_left[1]):
+                # Overlap detected
+                return False
+        
+        # If we get here, position is valid
+        return True
+    
+    while not valid_position and attempts < 100:
+        # Generate random position between -2 and 2 as specified
+        x = round(random.uniform(-2.0 + (bubbleRob_dimensions[0]/2), 
+                                 2.0 - (bubbleRob_dimensions[0]/2)), 2)
+        y = round(random.uniform(-2.0 + (bubbleRob_dimensions[1]/2), 
+                                 2.0 - (bubbleRob_dimensions[1]/2)), 2)
+        
+        # Check if this position is valid
+        valid_position = is_bubbleRob_position_valid(x, y)
         attempts += 1
     
-<<<<<<< HEAD
-    if bubbleRob_position is None:
-        raise ValueError("Could not place bubbleRob within environment constraints")
-=======
     if valid_position:
         # Place bubbleRob in CoppeliaSim if not in simulation mode
         if not SIMULATION_MODE:
@@ -578,7 +580,7 @@
     for pos in obstacle_positions:
         flat_positions.extend(pos)
     
-    print("Generating redspots...")
+    # Process obstacles to generate redspots
     for obstacle_num in range(len(obstacle_positions)):
         obstacle_name = f'Obstacle{obstacle_num}'
         obstacle_position = obstacle_positions[obstacle_num]
@@ -596,29 +598,33 @@
                     print(f"Error getting position for {obstacle_name}, using stored position: {e}")
                     obstacle_position_list = [obstacle_position[0], obstacle_position[1], 0.4]
             
+            # Using the same dimensions for all obstacles as defined in initialize_environment
+            obstacle_dimensions = (0.3, 0.3, 0.8)  # Match the dimensions from initialize_environment
+            
             print(f"Processing {obstacle_name}...")
             
-            # Get all points within this obstacle
-            points_in_obstacle = get_all_grid_points_in_obstacle(
+            # Get all grid points within this obstacle at 0.125 intervals
+            grid_points_in_obstacle = get_all_grid_points_in_obstacle(
                 (obstacle_position_list[0], obstacle_position_list[1]), 
                 obstacle_dimensions
             )
             
-            # Convert points to grid coordinates and add to redspots
-            for point in points_in_obstacle:
-                grid_position = move_to_grid(point[0], point[1])
+            # Convert each Coppelia coordinate to grid coordinates
+            for point in grid_points_in_obstacle:
+                x, y = point
+                grid_position = move_to_grid(x, y)
                 
                 # Only append valid grid positions
-                if isinstance(grid_position, tuple) and grid_position not in redspots:
-                    redspots.append(grid_position)
+                if isinstance(grid_position, tuple):
+                    # Check if this grid position is already in redspots (avoid duplicates)
+                    if grid_position not in redspots:
+                        redspots.append(grid_position)
+                else:
+                    print(f"Warning: Invalid grid position for {obstacle_name} at {point}: {grid_position}")
                 
         except Exception as e:
             print(f"Error processing {obstacle_name}: {e}")
 
-    print(f"Total redspots collected: {len(redspots)}")
-    print("Redspots:", redspots)
->>>>>>> 767bd1c2
-    
     print(f"Total redspots collected: {len(redspots)}")
     print(redspots)
     
@@ -1038,10 +1044,5 @@
                 self.simulation_mode = True
 
         return self.loc_obs, self.green_obs, self.white_obs, self.red_obs, self.agent_reward
-<<<<<<< HEAD
-
-
-
-initialize_environment(4)
-=======
->>>>>>> 767bd1c2
+
+
